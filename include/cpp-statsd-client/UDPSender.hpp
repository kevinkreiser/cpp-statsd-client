#ifndef UDP_SENDER_HPP
#define UDP_SENDER_HPP

#ifdef _WIN32
#include <io.h>
#include <winsock2.h>
#include <ws2tcpip.h>
#else
#include <arpa/inet.h>
#include <netdb.h>
#include <sys/socket.h>
#include <unistd.h>
#endif

#include <atomic>
#include <cmath>
#include <cstdint>
#include <cstring>
#include <deque>
#include <mutex>
#include <string>
#include <thread>

namespace Statsd {
/*!
 *
 * UDP sender
 *
 * A simple UDP sender handling batching.
 *
 */
class UDPSender final {
public:
    //!@name Constructor and destructor
    //!@{

    //! Constructor
    UDPSender(const std::string& host,
              const uint16_t port,
              const uint64_t batchsize,
              const uint64_t sendInterval) noexcept;

    //! Destructor
    ~UDPSender();

    //!@}

    //!@name Methods
    //!@{

    //! Send or enqueue a message
    void send(const std::string& message) noexcept;

    //! Returns the error message as a string
    const std::string& errorMessage() const noexcept;

    //! Returns true if the sender is initialized
    bool initialized() const noexcept;

    //! Flushes any queued messages
    void flush() noexcept;

    //!@}

private:
    // @name Private methods
    // @{

    //! Initialize the sender and returns true when it is initialized
    bool initialize() noexcept;

    //! Queue a message to be sent to the daemon later
    inline void queueMessage(const std::string& message) noexcept;

    //! Send a message to the daemon
    void sendToDaemon(const std::string& message) noexcept;

    //!@}

private:
    // @name State variables
    // @{

    //! Shall we exit?
    std::atomic<bool> m_mustExit{false};

    //!@}

    // @name Network info
    // @{

    //! The hostname
    std::string m_host;

    //! The port
    uint16_t m_port;

    //! The structure holding the server
    struct sockaddr_in m_server;

    //! The socket to be used
    int m_socket{-1};

    //!@}

    // @name Batching info
    // @{

    //! The batching size
    uint64_t m_batchsize;

    //! The sending frequency in milliseconds
    uint64_t m_sendInterval;

    //! The queue batching the messages
    std::deque<std::string> m_batchingMessageQueue;

    //! The mutex used for batching
    std::mutex m_batchingMutex;

    //! The thread dedicated to the batching
    std::thread m_batchingThread;

    //!@}

    //! Error message (optional string)
    std::string m_errorMessage;

    //! Bad file descriptor
    static constexpr int k_invalidFd{-1};
};

inline UDPSender::UDPSender(const std::string& host,
                            const uint16_t port,
                            const uint64_t batchsize,
                            const uint64_t sendInterval) noexcept
    : m_host(host), m_port(port), m_batchsize(batchsize), m_sendInterval(sendInterval) {
    // Initialize the socket
    if (!initialize()) {
        return;
    }

    // If batching is on, use a dedicated thread to send after the wait time is reached
    if (m_batchsize != 0 && m_sendInterval > 0) {
        // Define the batching thread
        m_batchingThread = std::thread([this] {
            // TODO: this will drop unsent stats, should we send all the unsent stats before we exit?
            while (!m_mustExit.load(std::memory_order_acq_rel)) {
                std::deque<std::string> stagedMessageQueue;

                std::unique_lock<std::mutex> batchingLock(m_batchingMutex);
                m_batchingMessageQueue.swap(stagedMessageQueue);
                batchingLock.unlock();

                // Flush the queue
                while (!stagedMessageQueue.empty()) {
                    sendToDaemon(stagedMessageQueue.front());
                    stagedMessageQueue.pop_front();
                }

                // Wait before sending the next batch
                std::this_thread::sleep_for(std::chrono::milliseconds(m_sendInterval));
            }
        });
    }
}

inline UDPSender::~UDPSender() {
    if (!initialized()) {
        return;
    }

    // If we're running a background thread tell it to stop
    if (m_batchingThread.joinable()) {
        m_mustExit.store(true, std::memory_order_acq_rel);
        m_batchingThread.join();
    }

<<<<<<< HEAD
#ifdef _WIN32
    closesocket(m_socket);
#else
=======
    // Cleanup the socket
>>>>>>> 0a0ce6f1
    close(m_socket);
#endif
}

inline void UDPSender::send(const std::string& message) noexcept {
    m_errorMessage.clear();

    // If batching is on, accumulate messages in the queue
    if (m_batchsize > 0) {
        queueMessage(message);
        return;
    }

    // Or send it right now
    sendToDaemon(message);
}

inline void UDPSender::queueMessage(const std::string& message) noexcept {
    // We aquire a lock but only if we actually need to (i.e. there is a thread also accessing the queue)
    auto batchingLock =
        m_batchingThread.joinable() ? std::unique_lock<std::mutex>(m_batchingMutex) : std::unique_lock<std::mutex>();
    // Either we don't have a place to batch our message or we exceeded the batch size, so make a new batch
    if (m_batchingMessageQueue.empty() || m_batchingMessageQueue.back().length() > m_batchsize) {
        m_batchingMessageQueue.emplace_back();
        m_batchingMessageQueue.back().reserve(m_batchsize + 256);
    }  // When there is already a batch open we need a separator when its not empty
    else if (!m_batchingMessageQueue.back().empty()) {
        m_batchingMessageQueue.back().push_back('\n');
    }
    // Add the new message to the batch
    m_batchingMessageQueue.back().append(message);
}

inline const std::string& UDPSender::errorMessage() const noexcept {
    return m_errorMessage;
}

inline bool UDPSender::initialize() noexcept {
    // Connect the socket
    m_socket = socket(AF_INET, SOCK_DGRAM, IPPROTO_UDP);
    if (m_socket == k_invalidFd) {
        m_errorMessage = std::string("socket creation failed: err=") + std::strerror(errno);
        return false;
    }

    std::memset(&m_server, 0, sizeof(m_server));
    m_server.sin_family = AF_INET;
    m_server.sin_port = htons(m_port);

    if (inet_pton(AF_INET, m_host.c_str(), &m_server.sin_addr) == 0) {
        // An error code has been returned by inet_aton

        // Specify the criteria for selecting the socket address structure
        struct addrinfo hints;
        std::memset(&hints, 0, sizeof(hints));
        hints.ai_family = AF_INET;
        hints.ai_socktype = SOCK_DGRAM;

        // Get the address info using the hints
        struct addrinfo* results = nullptr;
        const int ret{getaddrinfo(m_host.c_str(), nullptr, &hints, &results)};
        if (ret != 0) {
            // An error code has been returned by getaddrinfo
#ifdef _WIN32
            closesocket(m_socket);
#else
            close(m_socket);
#endif
            m_socket = k_invalidFd;
            m_errorMessage = "getaddrinfo failed: err=" + std::to_string(ret) + ", msg=" + gai_strerror(ret);
            return false;
        }

        // Copy the results in m_server
        struct sockaddr_in* host_addr = (struct sockaddr_in*)results->ai_addr;
        std::memcpy(&m_server.sin_addr, &host_addr->sin_addr, sizeof(struct in_addr));

        // Free the memory allocated
        freeaddrinfo(results);
    }

    return true;
}

inline void UDPSender::sendToDaemon(const std::string& message) noexcept {
    // Try sending the message
    const long int ret{
        sendto(m_socket, message.data(), message.size(), 0, (struct sockaddr*)&m_server, sizeof(m_server))};
    if (ret == -1) {
        m_errorMessage =
            "sendto server failed: host=" + m_host + ":" + std::to_string(m_port) + ", err=" + std::strerror(errno);
    }
}

inline bool UDPSender::initialized() const noexcept {
    return m_socket != k_invalidFd;
}

inline void UDPSender::flush() noexcept {
    // We aquire a lock but only if we actually need to (ie there is a thread also accessing the queue)
    auto batchingLock =
        m_batchingThread.joinable() ? std::unique_lock<std::mutex>(m_batchingMutex) : std::unique_lock<std::mutex>();
    // Flush the queue
    while (!m_batchingMessageQueue.empty()) {
        sendToDaemon(m_batchingMessageQueue.front());
        m_batchingMessageQueue.pop_front();
    }
}

}  // namespace Statsd

#endif<|MERGE_RESOLUTION|>--- conflicted
+++ resolved
@@ -176,13 +176,10 @@
         m_batchingThread.join();
     }
 
-<<<<<<< HEAD
+    // Cleanup the socket
 #ifdef _WIN32
     closesocket(m_socket);
 #else
-=======
-    // Cleanup the socket
->>>>>>> 0a0ce6f1
     close(m_socket);
 #endif
 }
